%include {
/*
** 2001-09-15
**
** The author disclaims copyright to this source code.  In place of
** a legal notice, here is a blessing:
**
**    May you do good and not evil.
**    May you find forgiveness for yourself and forgive others.
**    May you share freely, never taking more than you give.
**
*************************************************************************
** This file contains SQLite's SQL parser.
**
** The canonical source code to this file ("parse.y") is a Lemon grammar
** file that specifies the input grammar and actions to take while parsing.
** That input file is processed by Lemon to generate a C-language
** implementation of a parser for the given grammar.  You might be reading
** this comment as part of the translated C-code.  Edits should be made
** to the original parse.y sources.
*/
}

// All token codes are small integers with #defines that begin with "TK_"
%token_prefix TK_

// The type of the data attached to each token is Token.  This is also the
// default type for non-terminals.
//
%token_type "Token<'i>"
%default_type "Token<'i>"

// An extra argument to the constructor for the parser, which is available
// to all actions.
%extra_context {ctx: Context}

// This code runs whenever there is a syntax error
//
%syntax_error {
  if TokenType::TK_EOF as YYCODETYPE == yymajor {
    error!(target: TARGET, "incomplete input");
    self.ctx.error = Some(ParserError::UnexpectedEof);
  } else {
    error!(target: TARGET, "near \"{:?}\": syntax error", yyminor);
    self.ctx.error = Some(ParserError::SyntaxError(from_bytes(yyminor.1)));
  }
}

// The name of the generated procedure that implements the parser
// is as follows:
%name sqlite3Parser

// The following text is included near the beginning of the C source
// code file that implements the parser.
//
%include {
use crate::custom_err;
use crate::parser::ast::*;
use crate::parser::{Context, ParserError};
use crate::dialect::{from_bytes, from_token, Token, TokenType};
use indexmap::IndexMap;
use log::error;

#[expect(non_camel_case_types)]
type sqlite3ParserError = crate::parser::ParserError;
} // end %include

// Input is a single SQL command
input ::= cmdlist.
cmdlist ::= cmdlist ecmd.
cmdlist ::= ecmd.
ecmd ::= SEMI.
ecmd ::= cmdx SEMI.
%ifndef SQLITE_OMIT_EXPLAIN
ecmd ::= explain cmdx SEMI.       {NEVER-REDUCE}
explain ::= EXPLAIN.              { self.ctx.explain = Some(ExplainKind::Explain); }
explain ::= EXPLAIN QUERY PLAN.   { self.ctx.explain = Some(ExplainKind::QueryPlan); }
%endif  SQLITE_OMIT_EXPLAIN
cmdx ::= cmd.           { self.ctx.sqlite3_finish_coding(); }

///////////////////// Begin and end transactions. ////////////////////////////
//

cmd ::= BEGIN transtype(Y) trans_opt(X).  {self.ctx.stmt = Some(Stmt::Begin(Y, X));}
%type trans_opt {Option<Name>}
trans_opt(A) ::= .               {A = None;}
trans_opt(A) ::= TRANSACTION.    {A = None;}
trans_opt(A) ::= TRANSACTION nm(X). {A = Some(X);}
%type transtype {Option<TransactionType>}
transtype(A) ::= .             {A = None;}
transtype(A) ::= DEFERRED.  {A = Some(TransactionType::Deferred);}
transtype(A) ::= IMMEDIATE. {A = Some(TransactionType::Immediate);}
transtype(A) ::= EXCLUSIVE. {A = Some(TransactionType::Exclusive);}
cmd ::= COMMIT|END trans_opt(X).   {self.ctx.stmt = Some(Stmt::Commit(X));}
cmd ::= ROLLBACK trans_opt(X).     {self.ctx.stmt = Some(Stmt::Rollback{tx_name: X, savepoint_name: None});}

savepoint_opt ::= SAVEPOINT.
savepoint_opt ::= .
cmd ::= SAVEPOINT nm(X). {
  self.ctx.stmt = Some(Stmt::Savepoint(X));
}
cmd ::= RELEASE savepoint_opt nm(X). {
  self.ctx.stmt = Some(Stmt::Release(X));
}
cmd ::= ROLLBACK trans_opt(Y) TO savepoint_opt nm(X). {
  self.ctx.stmt = Some(Stmt::Rollback{tx_name: Y, savepoint_name: Some(X)});
}

///////////////////// The CREATE TABLE statement ////////////////////////////
//
cmd ::= createkw temp(T) TABLE ifnotexists(E) fullname(Y) create_table_args(X). {
  self.ctx.stmt = Some(Stmt::CreateTable{ temporary: T, if_not_exists: E, tbl_name: Y, body: X });
}
createkw(A) ::= CREATE(A).

%type ifnotexists {bool}
ifnotexists(A) ::= .              {A = false;}
ifnotexists(A) ::= IF NOT EXISTS. {A = true;}
%type temp {bool}
%ifndef SQLITE_OMIT_TEMPDB
temp(A) ::= TEMP.  {A = true;}
%endif  SQLITE_OMIT_TEMPDB
temp(A) ::= .      {A = false;}

%type create_table_args {CreateTableBody}
create_table_args(A) ::= LP columnlist(C) conslist_opt(X) RP table_option_set(F). {
  A = CreateTableBody::columns_and_constraints(C, X, F)?;
}
create_table_args(A) ::= AS select(S). {
  A = CreateTableBody::AsSelect(Box::new(S));
}
%type table_option_set {TabFlags}
%type table_option {TabFlags}
table_option_set(A) ::= .    {A = TabFlags::empty();}
table_option_set(A) ::= table_option(A).
table_option_set(A) ::= table_option_set(X) COMMA table_option(Y). {A = X|Y;}
table_option(A) ::= WITHOUT nm(X). {
  let option = X;
  if option == "rowid" {
    A = TabFlags::WithoutRowid;
  }else{
    return Err(custom_err!("unknown table option: {}", option));
  }
}
table_option(A) ::= nm(X). {
  let option = X;
  if option == "strict" {
    A = TabFlags::Strict;
  }else{
    return Err(custom_err!("unknown table option: {}", option));
  }
}
%type columnlist {IndexMap<Name,ColumnDefinition>}
columnlist(A) ::= columnlist(A) COMMA columnname(X) carglist(Y). {
  let col = X;
  let cd = ColumnDefinition::new(col.0, col.1, Y)?;
  ColumnDefinition::add_column(A, cd)?;
}
columnlist(A) ::= columnname(X) carglist(Y). {
  let col = X;
  let cd = ColumnDefinition::new(col.0, col.1, Y)?;
  let mut map = IndexMap::new();
  ColumnDefinition::add_column(&mut map, cd)?;
  A = map;
}
%type columnname {(Name, Option<Type>)}
columnname(A) ::= nm(X) typetoken(Y). {A = (X, Y);}

// Declare some tokens early in order to influence their values, to
// improve performance and reduce the executable size.  The goal here is
// to get the "jump" operations in ISNULL through ESCAPE to have numeric
// values that are early enough so that all jump operations are clustered
// at the beginning.  Also, operators like NE and EQ need to be adjacent,
// and all of the comparison operators need to be clustered together.
// Various assert() statements throughout the code enforce these restrictions.
//
%token ABORT ACTION AFTER ANALYZE ASC ATTACH BEFORE BEGIN BY CASCADE CAST.
%token CONFLICT DATABASE DEFERRED DESC DETACH EACH END EXCLUSIVE EXPLAIN FAIL.
%token OR AND NOT IS ISNOT MATCH LIKE_KW BETWEEN IN ISNULL NOTNULL NE EQ.
%token GT LE LT GE ESCAPE.

// The following directive causes tokens ABORT, AFTER, ASC, etc. to
// fallback to ID if they will not parse as their original value.
// This obviates the need for the "id" nonterminal.
//
%fallback ID
  ABORT ACTION AFTER ANALYZE ASC ATTACH BEFORE BEGIN BY CASCADE CAST COLUMNKW
  CONFLICT DATABASE DEFERRED DESC DETACH DO
  EACH END EXCLUSIVE EXPLAIN FAIL FOR
  IGNORE IMMEDIATE INITIALLY INSTEAD LIKE_KW MATCH NO PLAN
  QUERY KEY OF OFFSET PRAGMA RAISE RECURSIVE RELEASE REPLACE RESTRICT ROW ROWS
  ROLLBACK SAVEPOINT TEMP TRIGGER VACUUM VIEW VIRTUAL WITH WITHOUT
  NULLS FIRST LAST
%ifdef SQLITE_OMIT_COMPOUND_SELECT
  EXCEPT INTERSECT UNION
%endif SQLITE_OMIT_COMPOUND_SELECT
%ifndef SQLITE_OMIT_WINDOWFUNC
  CURRENT FOLLOWING PARTITION PRECEDING RANGE UNBOUNDED
  EXCLUDE GROUPS OTHERS TIES
%endif SQLITE_OMIT_WINDOWFUNC
%ifndef SQLITE_OMIT_GENERATED_COLUMNS
  GENERATED ALWAYS
%endif
  MATERIALIZED
  REINDEX RENAME CTIME_KW IF
  .
%wildcard ANY.

// Define operator precedence early so that this is the first occurrence
// of the operator tokens in the grammar.  Keeping the operators together
// causes them to be assigned integer values that are close together,
// which keeps parser tables smaller.
//
// The token values assigned to these symbols is determined by the order
// in which lemon first sees them.  It must be the case that ISNULL/NOTNULL,
// NE/EQ, GT/LE, and GE/LT are separated by only a single value.  See
// the sqlite3ExprIfFalse() routine for additional information on this
// constraint.
//
%left OR.
%left AND.
%right NOT.
%left IS MATCH LIKE_KW BETWEEN IN ISNULL NOTNULL NE EQ.
%left GT LE LT GE.
%right ESCAPE.
%left BITAND BITOR LSHIFT RSHIFT.
%left PLUS MINUS.
%left STAR SLASH REM.
%left CONCAT PTR.
%left COLLATE.
%right BITNOT.
%nonassoc ON.

// An IDENTIFIER can be a generic identifier, or one of several
// keywords.  Any non-standard keyword can also be an identifier.
//
%token_class id  ID|INDEXED.

// And "ids" is an identifier-or-string.
//
%token_class ids  ID|STRING.

// An identifier or a join-keyword
//
%token_class idj  ID|INDEXED|JOIN_KW.

// The name of a column or table can be any of the following:
//
%type nm {Name}
nm(A) ::= idj(X). { A = Name::from_token(@X, X); }
nm(A) ::= STRING(X). { A = Name::from_token(@X, X); }

// A typetoken is really zero or more tokens that form a type name such
// as can be found after the column name in a CREATE TABLE statement.
// Multiple tokens are concatenated to form the value of the typetoken.
//
%type typetoken {Option<Type>}
typetoken(A) ::= .   {A = None;}
typetoken(A) ::= typename(X). {A = Some(Type{ name: X, size: None });}
typetoken(A) ::= typename(X) LP signed(Y) RP. {
  A = Some(Type{ name: X, size: Some(TypeSize::MaxSize(Box::new(Y))) });
}
typetoken(A) ::= typename(X) LP signed(Y) COMMA signed(Z) RP. {
  A = Some(Type{ name: X, size: Some(TypeSize::TypeSize(Box::new(Y), Box::new(Z))) });
}
%type typename {String}
typename(A) ::= ids(X). {A=from_token(@X, X);}
typename(A) ::= typename(A) ids(Y). {let ids=from_token(@Y, Y); A.push(' '); A.push_str(&ids);}
%type signed {Expr}
signed ::= plus_num.
signed ::= minus_num.

// The scanpt non-terminal takes a value which is a pointer to the
// input text just past the last token that has been shifted into
// the parser.  By surrounding some phrase in the grammar with two
// scanpt non-terminals, we can capture the input text for that phrase.
// For example:
//
//      something ::= .... scanpt(A) phrase scanpt(Z).
//
// The text that is parsed as "phrase" is a string starting at A
// and containing (int)(Z-A) characters.  There might be some extra
// whitespace on either end of the text, but that can be removed in
// post-processing, if needed.
//

// "carglist" is a list of additional constraints that come after the
// column name and column type in a CREATE TABLE statement.
//
%type carglist {Vec<NamedColumnConstraint>}
carglist(A) ::= carglist(A) ccons(X). {if self.ctx.no_constraint_name() { let cc = X; A.push(cc); }}
carglist(A) ::= .                     {A = vec![];}
%type ccons {NamedColumnConstraint}
ccons ::= CONSTRAINT nm(X).           { self.ctx.constraint_name = Some(X);}
ccons(A) ::= DEFAULT term(X). {
  let name = self.ctx.constraint_name();
  let constraint = ColumnConstraint::Default(X);
  A = NamedColumnConstraint{ name, constraint };
}
ccons(A) ::= DEFAULT LP expr(X) RP. {
  let name = self.ctx.constraint_name();
  let constraint = ColumnConstraint::Default(Expr::parenthesized(X));
  A = NamedColumnConstraint{ name, constraint };
}
ccons(A) ::= DEFAULT PLUS term(X). {
  let name = self.ctx.constraint_name();
  let constraint = ColumnConstraint::Default(Expr::Unary(UnaryOperator::Positive, Box::new(X)));
  A = NamedColumnConstraint{ name, constraint };
}
ccons(A) ::= DEFAULT MINUS term(X).      {
  let name = self.ctx.constraint_name();
  let constraint = ColumnConstraint::Default(Expr::Unary(UnaryOperator::Negative, Box::new(X)));
  A = NamedColumnConstraint{ name, constraint };
}
ccons(A) ::= DEFAULT id(X).       {
  let name = self.ctx.constraint_name();
  let constraint = ColumnConstraint::Default(Expr::id(@X, X));
  A = NamedColumnConstraint{ name, constraint };
}

// In addition to the type name, we also care about the primary key and
// UNIQUE constraints.
//
ccons(A) ::= NULL onconf(R). {
  let name = self.ctx.constraint_name();
  let constraint = ColumnConstraint::NotNull{ nullable: true, conflict_clause: R};
  A = NamedColumnConstraint{ name, constraint };
}
ccons(A) ::= NOT NULL onconf(R).    {
  let name = self.ctx.constraint_name();
  let constraint = ColumnConstraint::NotNull{ nullable: false, conflict_clause: R};
  A = NamedColumnConstraint{ name, constraint };
}
ccons(A) ::= PRIMARY KEY sortorder(Z) onconf(R) autoinc(I). {
  let name = self.ctx.constraint_name();
  let constraint = ColumnConstraint::PrimaryKey{ order: Z, conflict_clause: R, auto_increment: I };
  A = NamedColumnConstraint{ name, constraint };
}
ccons(A) ::= UNIQUE onconf(R).      {
  let name = self.ctx.constraint_name();
  let constraint = ColumnConstraint::Unique(R);
  A = NamedColumnConstraint{ name, constraint };
}
ccons(A) ::= CHECK LP expr(X) RP.   {
  let name = self.ctx.constraint_name();
  let constraint = ColumnConstraint::Check(X);
  A = NamedColumnConstraint{ name, constraint };
}
ccons(A) ::= REFERENCES nm(T) eidlist_opt(TA) refargs(R). {
  let name = self.ctx.constraint_name();
  let clause = ForeignKeyClause{ tbl_name: T, columns: TA, args: R };
  let constraint = ColumnConstraint::ForeignKey{ clause, deref_clause: None }; // FIXME deref_clause
  A = NamedColumnConstraint{ name, constraint };
}
ccons(A) ::= defer_subclause(D).    {
  let constraint = ColumnConstraint::Defer(D);
  A = NamedColumnConstraint{ name: None, constraint };
}
ccons(A) ::= COLLATE ids(C).        {
  let name = self.ctx.constraint_name();
  let constraint = ColumnConstraint::Collate{ collation_name: Name::from_token(@C, C) };
  A = NamedColumnConstraint{ name, constraint };
}
ccons(A) ::= GENERATED ALWAYS AS generated(X). {
  let name = self.ctx.constraint_name();
  let constraint = X;
  A = NamedColumnConstraint{ name, constraint };
}
ccons(A) ::= AS generated(X). {
  let name = self.ctx.constraint_name();
  let constraint = X;
  A = NamedColumnConstraint{ name, constraint };
}
%type generated {ColumnConstraint}
generated(X) ::= LP expr(E) RP. {
  X = ColumnConstraint::Generated{ expr: E, typ: None };
}
generated(X) ::= LP expr(E) RP ID(TYPE). {
  X = ColumnConstraint::Generated{ expr: E, typ: Some(Id::from_token(@TYPE, TYPE)) };
}

// The optional AUTOINCREMENT keyword
%type autoinc {bool}
autoinc(X) ::= .          {X = false;}
autoinc(X) ::= AUTOINCR.  {X = true;}

// The next group of rules parses the arguments to a REFERENCES clause
// that determine if the referential integrity checking is deferred or
// or immediate and which determine what action to take if a ref-integ
// check fails.
//
%type refargs {Vec<RefArg>}
refargs(A) ::= .                  { A = vec![]; /* EV: R-19803-45884 */}
refargs(A) ::= refargs(A) refarg(Y). { let ra = Y; A.push(ra); }
%type refarg {RefArg}
refarg(A) ::= MATCH nm(X).              { A = RefArg::Match(X); }
refarg(A) ::= ON INSERT refact(X).      { A = RefArg::OnInsert(X); }
refarg(A) ::= ON DELETE refact(X).   { A = RefArg::OnDelete(X); }
refarg(A) ::= ON UPDATE refact(X).   { A = RefArg::OnUpdate(X); }
%type refact {RefAct}
refact(A) ::= SET NULL.              { A = RefAct::SetNull;  /* EV: R-33326-45252 */}
refact(A) ::= SET DEFAULT.           { A = RefAct::SetDefault;  /* EV: R-33326-45252 */}
refact(A) ::= CASCADE.               { A = RefAct::Cascade;  /* EV: R-33326-45252 */}
refact(A) ::= RESTRICT.              { A = RefAct::Restrict; /* EV: R-33326-45252 */}
refact(A) ::= NO ACTION.             { A = RefAct::NoAction;     /* EV: R-33326-45252 */}
%type defer_subclause {DeferSubclause}
defer_subclause(A) ::= NOT DEFERRABLE init_deferred_pred_opt(X).     {A = DeferSubclause{ deferrable: false, init_deferred: X };}
defer_subclause(A) ::= DEFERRABLE init_deferred_pred_opt(X).      {A = DeferSubclause{ deferrable: true, init_deferred: X };}
%type init_deferred_pred_opt {Option<InitDeferredPred>}
init_deferred_pred_opt(A) ::= .                       {A = None;}
init_deferred_pred_opt(A) ::= INITIALLY DEFERRED.     {A = Some(InitDeferredPred::InitiallyDeferred);}
init_deferred_pred_opt(A) ::= INITIALLY IMMEDIATE.    {A = Some(InitDeferredPred::InitiallyImmediate);}

%type conslist_opt {Option<Vec<NamedTableConstraint>>}
conslist_opt(A) ::= .                         {A = None;}
conslist_opt(A) ::= COMMA conslist(X).        {A = Some(X);}
%type conslist {Vec<NamedTableConstraint>}
conslist(A) ::= conslist(A) tconscomma tcons(X). {if self.ctx.no_constraint_name() { let tc = X; A.push(tc); }}
conslist(A) ::= tcons(X).                        {if self.ctx.no_constraint_name() { let tc = X; A = vec![tc]; } else { A = vec![]; }}
tconscomma ::= COMMA.            { self.ctx.constraint_name = None;} // TODO Validate: useful ?
tconscomma ::= .
%type tcons {NamedTableConstraint}
tcons ::= CONSTRAINT nm(X).      { self.ctx.constraint_name = Some(X)}
tcons(A) ::= PRIMARY KEY LP sortlist(X) autoinc(I) RP onconf(R). {
  let name = self.ctx.constraint_name();
  let constraint = TableConstraint::primary_key(X, I, R)?;
  A = NamedTableConstraint{ name, constraint };
}
tcons(A) ::= UNIQUE LP sortlist(X) RP onconf(R). {
  let name = self.ctx.constraint_name();
  let constraint = TableConstraint::unique(X, R)?;
  A = NamedTableConstraint{ name, constraint };
}
tcons(A) ::= CHECK LP expr(E) RP onconf. {
  let name = self.ctx.constraint_name();
  let constraint = TableConstraint::Check(E);
  A = NamedTableConstraint{ name, constraint };
}
tcons(A) ::= FOREIGN KEY LP eidlist(FA) RP
          REFERENCES nm(T) eidlist_opt(TA) refargs(R) defer_subclause_opt(D). {
  let name = self.ctx.constraint_name();
  let clause = ForeignKeyClause{ tbl_name: T, columns: TA, args: R };
  let constraint = TableConstraint::ForeignKey{ columns: FA, clause, deref_clause: D };
  A = NamedTableConstraint{ name, constraint };
}
%type defer_subclause_opt {Option<DeferSubclause>}
defer_subclause_opt(A) ::= .                    {A = None;}
defer_subclause_opt(A) ::= defer_subclause(X).  {A = Some(X);}

// The following is a non-standard extension that allows us to declare the
// default behavior when there is a constraint conflict.
//
%type onconf {Option<ResolveType>}
%type orconf {Option<ResolveType>}
%type resolvetype {ResolveType}
onconf(A) ::= .                              {A = None;}
onconf(A) ::= ON CONFLICT resolvetype(X).    {A = Some(X);}
orconf(A) ::= .                              {A = None;}
orconf(A) ::= OR resolvetype(X).             {A = Some(X);}
resolvetype(A) ::= raisetype(A).
resolvetype(A) ::= IGNORE.                   {A = ResolveType::Ignore;}
resolvetype(A) ::= REPLACE.                  {A = ResolveType::Replace;}

////////////////////////// The DROP TABLE /////////////////////////////////////
//
cmd ::= DROP TABLE ifexists(E) fullname(X). {
  self.ctx.stmt = Some(Stmt::DropTable{ if_exists: E, tbl_name: X});
}
%type ifexists {bool}
ifexists(A) ::= IF EXISTS.   {A = true;}
ifexists(A) ::= .            {A = false;}

///////////////////// The CREATE VIEW statement /////////////////////////////
//
%ifndef SQLITE_OMIT_VIEW
cmd ::= createkw temp(T) VIEW ifnotexists(E) fullname(Y) eidlist_opt(C)
          AS select(S). {
  self.ctx.stmt = Some(Stmt::CreateView{ temporary: T, if_not_exists: E, view_name: Y, columns: C,
                                         select: Box::new(S) });
}
cmd ::= DROP VIEW ifexists(E) fullname(X). {
  self.ctx.stmt = Some(Stmt::DropView{ if_exists: E, view_name: X });
}
%endif  SQLITE_OMIT_VIEW

//////////////////////// The SELECT statement /////////////////////////////////
//
cmd ::= select(X).  {
  self.ctx.stmt = Some(Stmt::Select(Box::new(X)));
}

%type select {Select}
%type selectnowith {SelectBody}
%type oneselect {OneSelect}

%include {
}

%ifndef SQLITE_OMIT_CTE
select(A) ::= WITH wqlist(W) selectnowith(X) orderby_opt(Z) limit_opt(L). {
  A = Select::new(Some(With { recursive: false, ctes: W }), X, Z, L)?;
}
select(A) ::= WITH RECURSIVE wqlist(W) selectnowith(X) orderby_opt(Z) limit_opt(L). {
  A = Select::new(Some(With { recursive: true, ctes: W }), X, Z, L)?;
}
%endif /* SQLITE_OMIT_CTE */
select(A) ::= selectnowith(X) orderby_opt(Z) limit_opt(L). {
  A = Select::new(None, X, Z, L)?; /*A-overwrites-X*/
}

selectnowith(A) ::= oneselect(X). {
  A = SelectBody{ select: X, compounds: None };
}
%ifndef SQLITE_OMIT_COMPOUND_SELECT
selectnowith(A) ::= selectnowith(A) multiselect_op(Y) oneselect(Z).  {
  let cs = CompoundSelect{ operator: Y, select: Z };
  A.push(cs)?;
}
%type multiselect_op {CompoundOperator}
multiselect_op(A) ::= UNION.             {A = CompoundOperator::Union;}
multiselect_op(A) ::= UNION ALL.         {A = CompoundOperator::UnionAll;}
multiselect_op(A) ::= EXCEPT.            {A = CompoundOperator::Except;}
multiselect_op(A) ::= INTERSECT.         {A = CompoundOperator::Intersect;}
%endif SQLITE_OMIT_COMPOUND_SELECT

oneselect(A) ::= SELECT distinct(D) selcollist(W) from(X) where_opt(Y)
                 groupby_opt(P). {
  A = OneSelect::new(D, W, X, Y, P, None)?;
    }
%ifndef SQLITE_OMIT_WINDOWFUNC
oneselect(A) ::= SELECT distinct(D) selcollist(W) from(X) where_opt(Y)
                 groupby_opt(P) window_clause(R). {
  A = OneSelect::new(D, W, X, Y, P, Some(R))?;
}
%endif


oneselect(A) ::= values(X). { A = OneSelect::Values(X); }

%type values {Vec<Vec<Expr>>}
values(A) ::= VALUES LP nexprlist(X) RP. {
  A = vec![X];
}
values(A) ::= values(A) COMMA LP nexprlist(Y) RP. {
  let exprs = Y;
  OneSelect::push(A, exprs)?;
}

// The "distinct" nonterminal is true (1) if the DISTINCT keyword is
// present and false (0) if it is not.
//
%type distinct {Option<Distinctness>}
distinct(A) ::= DISTINCT.   {A = Some(Distinctness::Distinct);}
distinct(A) ::= ALL.        {A = Some(Distinctness::All);}
distinct(A) ::= .           {A = None;}

// selcollist is a list of expressions that are to become the return
// values of the SELECT statement.  The "*" in statements like
// "SELECT * FROM ..." is encoded as a special expression with an
// opcode of TK_ASTERISK.
//
%type selcollist {Vec<ResultColumn>}
%type sclp {Vec<ResultColumn>}
sclp(A) ::= selcollist(A) COMMA.
sclp(A) ::= .                                {A = Vec::<ResultColumn>::new();}
selcollist(A) ::= sclp(A) expr(X) as(Y).     {
  let rc = ResultColumn::Expr(X, Y);
  A.push(rc);
}
selcollist(A) ::= sclp(A) STAR. {
  let rc = ResultColumn::Star;
  A.push(rc);
}
selcollist(A) ::= sclp(A) nm(X) DOT STAR. {
  let rc = ResultColumn::TableStar(X);
  A.push(rc);
}

// An option "AS <id>" phrase that can follow one of the expressions that
// define the result set, or one of the tables in the FROM clause.
//
%type as {Option<As>}
as(X) ::= AS nm(Y).    {X = Some(As::As(Y));}
as(X) ::= ids(Y).      {X = Some(As::Elided(Name::from_token(@Y, Y)));}
as(X) ::= .            {X = None;}


%type seltablist {FromClause}
%type stl_prefix {FromClause}
%type from {Option<FromClause>}

// A complete FROM clause.
//
from(A) ::= .                {A = None;}
from(A) ::= FROM seltablist(X). {
  A = Some(X);
}

// "seltablist" is a "Select Table List" - the content of the FROM clause
// in a SELECT statement.  "stl_prefix" is a prefix of this list.
//
stl_prefix(A) ::= seltablist(A) joinop(Y).    {
  let op = Y;
  A.push_op(op);
}
stl_prefix(A) ::= .                           {A = FromClause::empty();}
seltablist(A) ::= stl_prefix(A) fullname(Y) as(Z) indexed_opt(I)
                  on_using(N). {
    let st = SelectTable::Table(Y, Z, I);
    let jc = N;
    A.push(st, jc)?;
}
seltablist(A) ::= stl_prefix(A) fullname(Y) LP exprlist(E) RP as(Z)
                  on_using(N). {
    let st = SelectTable::TableCall(Y, E, Z);
    let jc = N;
    A.push(st, jc)?;
}
%ifndef SQLITE_OMIT_SUBQUERY
  seltablist(A) ::= stl_prefix(A) LP select(S) RP
                    as(Z) on_using(N). {
    let st = SelectTable::Select(Box::new(S), Z);
    let jc = N;
    A.push(st, jc)?;
  }
  seltablist(A) ::= stl_prefix(A) LP seltablist(F) RP
                    as(Z) on_using(N). {
    let st = SelectTable::Sub(F, Z);
    let jc = N;
    A.push(st, jc)?;
  }
%endif  SQLITE_OMIT_SUBQUERY

%type fullname {QualifiedName}
fullname(A) ::= nm(X).  {
  A = QualifiedName::single(X);
}
fullname(A) ::= nm(X) DOT nm(Y). {
  A = QualifiedName::fullname(X, Y);
}

%type xfullname {QualifiedName}
xfullname(A) ::= nm(X).
   {A = QualifiedName::single(X); /*A-overwrites-X*/}
xfullname(A) ::= nm(X) DOT nm(Y).
   {A = QualifiedName::fullname(X, Y); /*A-overwrites-X*/}
xfullname(A) ::= nm(X) DOT nm(Y) AS nm(Z).  {
  A = QualifiedName::xfullname(X, Y, Z); /*A-overwrites-X*/
}
xfullname(A) ::= nm(X) AS nm(Z). {
  A = QualifiedName::alias(X, Z); /*A-overwrites-X*/
}

%type joinop {JoinOperator}
joinop(X) ::= COMMA.              { X = JoinOperator::Comma; }
joinop(X) ::= JOIN.              { X = JoinOperator::TypedJoin(None); }
joinop(X) ::= JOIN_KW(A) JOIN.
                  {X = JoinOperator::from(A, None, None)?;  /*X-overwrites-A*/}
joinop(X) ::= JOIN_KW(A) nm(B) JOIN.
                  {X = JoinOperator::from(A, Some(B), None)?; /*X-overwrites-A*/}
joinop(X) ::= JOIN_KW(A) nm(B) nm(C) JOIN.
                  {X = JoinOperator::from(A, Some(B), Some(C))?;/*X-overwrites-A*/}

// There is a parsing ambiguity in an upsert statement that uses a
// SELECT on the RHS of a the INSERT:
//
//      INSERT INTO tab SELECT * FROM aaa JOIN bbb ON CONFLICT ...
//                                        here ----^^
//
// When the ON token is encountered, the parser does not know if it is
// the beginning of an ON CONFLICT clause, or the beginning of an ON
// clause associated with the JOIN.  The conflict is resolved in favor
// of the JOIN.  If an ON CONFLICT clause is intended, insert a dummy
// WHERE clause in between, like this:
//
//      INSERT INTO tab SELECT * FROM aaa JOIN bbb WHERE true ON CONFLICT ...
//
// The [AND] and [OR] precedence marks in the rules for on_using cause the
// ON in this context to always be interpreted as belonging to the JOIN.
//
%type on_using {Option<JoinConstraint>}
on_using(N) ::= ON expr(E).            {N = Some(JoinConstraint::On(E));}
on_using(N) ::= USING LP idlist(L) RP. {N = Some(JoinConstraint::Using(L));}
on_using(N) ::= .                 [OR] {N = None;}

// Note that this block abuses the Token type just a little. If there is
// no "INDEXED BY" clause, the returned token is empty (z==0 && n==0). If
// there is an INDEXED BY clause, then the token is populated as per normal,
// with z pointing to the token data and n containing the number of bytes
// in the token.
//
// If there is a "NOT INDEXED" clause, then (z==0 && n==1), which is
// normally illegal. The sqlite3SrcListIndexedBy() function
// recognizes and interprets this as a special case.
//
%type indexed_opt {Option<Indexed>}
indexed_opt(A) ::= .                 {A = None;}
indexed_opt(A) ::= INDEXED BY nm(X). {A = Some(Indexed::IndexedBy(X));}
indexed_opt(A) ::= NOT INDEXED.      {A = Some(Indexed::NotIndexed);}

%type orderby_opt {Option<Vec<SortedColumn>>}

// the sortlist non-terminal stores a list of expression where each
// expression is optionally followed by ASC or DESC to indicate the
// sort order.
//
%type sortlist {Vec<SortedColumn>}

orderby_opt(A) ::= .                          {A = None;}
orderby_opt(A) ::= ORDER BY sortlist(X).      {A = Some(X);}
sortlist(A) ::= sortlist(A) COMMA expr(Y) sortorder(Z) nulls(X). {
  let sc = SortedColumn { expr: Y, order: Z, nulls: X };
  A.push(sc);
}
sortlist(A) ::= expr(Y) sortorder(Z) nulls(X). {
  A = vec![SortedColumn { expr: Y, order: Z, nulls: X }]; /*A-overwrites-Y*/
}

%type sortorder {Option<SortOrder>}

sortorder(A) ::= ASC.           {A = Some(SortOrder::Asc);}
sortorder(A) ::= DESC.          {A = Some(SortOrder::Desc);}
sortorder(A) ::= .              {A = None;}

%type nulls {Option<NullsOrder>}
nulls(A) ::= NULLS FIRST.       {A = Some(NullsOrder::First);}
nulls(A) ::= NULLS LAST.        {A = Some(NullsOrder::Last);}
nulls(A) ::= .                  {A = None;}

%type groupby_opt {Option<GroupBy>}
groupby_opt(A) ::= .                      {A = None;}
groupby_opt(A) ::= GROUP BY nexprlist(X) having_opt(Y). {A = Some(GroupBy{ exprs: X, having: Y });}

%type having_opt {Option<Expr>}
having_opt(A) ::= .                {A = None;}
having_opt(A) ::= HAVING expr(X).  {A = Some(X);}

%type limit_opt {Option<Limit>}

// The destructor for limit_opt will never fire in the current grammar.
// The limit_opt non-terminal only occurs at the end of a single production
// rule for SELECT statements.  As soon as the rule that create the
// limit_opt non-terminal reduces, the SELECT statement rule will also
// reduce.  So there is never a limit_opt non-terminal on the stack
// except as a transient.  So there is never anything to destroy.
//
//%destructor limit_opt {sqlite3ExprDelete(pParse->db, $$);}
limit_opt(A) ::= .       {A = None;}
limit_opt(A) ::= LIMIT expr(X).
                         {A = Some(Limit{ expr: X, offset: None });}
limit_opt(A) ::= LIMIT expr(X) OFFSET expr(Y).
                         {A = Some(Limit{ expr: X, offset: Some(Y) });}
limit_opt(A) ::= LIMIT expr(X) COMMA expr(Y).
                         {A = Some(Limit{ expr: X, offset: Some(Y) });}

/////////////////////////// The DELETE statement /////////////////////////////
//
%if SQLITE_ENABLE_UPDATE_DELETE_LIMIT || SQLITE_UDL_CAPABLE_PARSER
cmd ::= with(C) DELETE FROM xfullname(X) indexed_opt(I) where_opt_ret(W)
        orderby_opt(O) limit_opt(L). {
  let (where_clause, returning) = W;
  self.ctx.stmt = Some(Stmt::Delete{ with: C, tbl_name: X, indexed: I, where_clause, returning,
                                     order_by: O, limit: L });
}
%else
cmd ::= with(C) DELETE FROM xfullname(X) indexed_opt(I) where_opt_ret(W). {
  let (where_clause, returning) = W;
  self.ctx.stmt = Some(Stmt::Delete{ with: C, tbl_name: X, indexed: I, where_clause, returning,
                                     order_by: None, limit: None });
}
%endif

%type where_opt {Option<Expr>}
%type where_opt_ret {(Option<Expr>, Option<Vec<ResultColumn>>)}

where_opt(A) ::= .                    {A = None;}
where_opt(A) ::= WHERE expr(X).       {A = Some(X);}
where_opt_ret(A) ::= .                                      {A = (None, None);}
where_opt_ret(A) ::= WHERE expr(X).                         {A = (Some(X), None);}
where_opt_ret(A) ::= RETURNING selcollist(X).
       {A = (None, Some(X));}
where_opt_ret(A) ::= WHERE expr(X) RETURNING selcollist(Y).
       {A = (Some(X), Some(Y));}

////////////////////////// The UPDATE command ////////////////////////////////
//
%if SQLITE_ENABLE_UPDATE_DELETE_LIMIT || SQLITE_UDL_CAPABLE_PARSER
cmd ::= with(C) UPDATE orconf(R) xfullname(X) indexed_opt(I) SET setlist(Y) from(F)
        where_opt_ret(W) orderby_opt(O) limit_opt(L).  {
  let (where_clause, returning) = W;
  self.ctx.stmt = Some(Stmt::update(C, R, X,  I, Y, F,
                                      where_clause, returning, O, L)?);
}
%else
cmd ::= with(C) UPDATE orconf(R) xfullname(X) indexed_opt(I) SET setlist(Y) from(F)
        where_opt_ret(W). {
  let (where_clause, returning) = W;
  self.ctx.stmt = Some(Stmt::update(C, R, X, I, Y, F,
                                      where_clause, returning, None, None)?);
}
%endif



%type setlist {Vec<Set>}

setlist(A) ::= setlist(A) COMMA nm(X) EQ expr(Y). {
  let s = Set{ col_names: DistinctNames::single(X), expr: Y };
  A.push(s);
}
setlist(A) ::= setlist(A) COMMA LP idlist(X) RP EQ expr(Y). {
  let s = Set{ col_names: X, expr: Y };
  A.push(s);
}
setlist(A) ::= nm(X) EQ expr(Y). {
  A = vec![Set{ col_names: DistinctNames::single(X), expr: Y }];
}
setlist(A) ::= LP idlist(X) RP EQ expr(Y). {
  A = vec![Set{ col_names: X, expr: Y }];
}

////////////////////////// The INSERT command /////////////////////////////////
//
cmd ::= with(W) insert_cmd(R) INTO xfullname(X) idlist_opt(F) select(S)
        upsert(U). {
  let (upsert, returning) = U;
  let body = InsertBody::Select(Box::new(S), upsert);
  self.ctx.stmt = Some(Stmt::Insert{ with: W, or_conflict: R, tbl_name: X, columns: F,
                                     body, returning });
}
cmd ::= with(W) insert_cmd(R) INTO xfullname(X) idlist_opt(F) DEFAULT VALUES returning(Y).
{
  let body = InsertBody::DefaultValues;
  self.ctx.stmt = Some(Stmt::Insert{ with: W, or_conflict: R, tbl_name: X, columns: F,
                                     body, returning: Y });
}

%type upsert {(Option<Upsert>, Option<Vec<ResultColumn>>)}

// Because upsert only occurs at the tip end of the INSERT rule for cmd,
// there is never a case where the value of the upsert pointer will not
// be destroyed by the cmd action.  So comment-out the destructor to
// avoid unreachable code.
//%destructor upsert {sqlite3UpsertDelete(pParse->db,$$);}
upsert(A) ::= . { A = (None, None); }
upsert(A) ::= RETURNING selcollist(X).  { A = (None, Some(X)); }
upsert(A) ::= ON CONFLICT LP sortlist(T) RP where_opt(TW)
              DO UPDATE SET setlist(Z) where_opt(W) upsert(N).
              { let index = UpsertIndex::new(T, TW)?;
                let do_clause = UpsertDo::Set{ sets: Z, where_clause: W };
                let (next, returning) = N;
                A = (Some(Upsert{ index: Some(index), do_clause, next: next.map(Box::new) }), returning);}
upsert(A) ::= ON CONFLICT LP sortlist(T) RP where_opt(TW) DO NOTHING upsert(N).
              { let index = UpsertIndex::new(T, TW)?;
                let (next, returning) = N;
                A = (Some(Upsert{ index: Some(index), do_clause: UpsertDo::Nothing, next: next.map(Box::new) }), returning); }
upsert(A) ::= ON CONFLICT DO NOTHING returning(R).
              { A = (Some(Upsert{ index: None, do_clause: UpsertDo::Nothing, next: None }), R); }
upsert(A) ::= ON CONFLICT DO UPDATE SET setlist(Z) where_opt(W) returning(R).
              { let do_clause = UpsertDo::Set{ sets: Z, where_clause: W };
                A = (Some(Upsert{ index: None, do_clause, next: None }), R);}

%type returning {Option<Vec<ResultColumn>>}
returning(A) ::= RETURNING selcollist(X).  {A = Some(X);}
returning(A) ::= . {A = None;}

%type insert_cmd {Option<ResolveType>}
insert_cmd(A) ::= INSERT orconf(R).   {A = R;}
insert_cmd(A) ::= REPLACE.            {A = Some(ResolveType::Replace);}

%type idlist_opt {Option<DistinctNames>}
%type idlist {DistinctNames}
idlist_opt(A) ::= .                       {A = None;}
idlist_opt(A) ::= LP idlist(X) RP.    {A = Some(X);}
idlist(A) ::= idlist(A) COMMA nm(Y).
    {let id = Y; A.insert(id)?;}
idlist(A) ::= nm(Y).
    { A = DistinctNames::new(Y); /*A-overwrites-Y*/}

/////////////////////////// Expression Processing /////////////////////////////
//

%type expr {Expr}
%type term {Expr}

%include {
}

expr(A) ::= term(A).
expr(A) ::= LP expr(X) RP. {A = Expr::parenthesized(X);}
expr(A) ::= idj(X).          {A= Expr::id(@X, X); /*A-overwrites-X*/}
expr(A) ::= nm(X) DOT nm(Y). {
  A = Expr::Qualified(X, Y); /*A-overwrites-X*/
}
expr(A) ::= nm(X) DOT nm(Y) DOT nm(Z). {
  A = Expr::DoublyQualified(X, Y, Z); /*A-overwrites-X*/
}
term(A) ::= NULL. {A=Expr::Literal(Literal::Null);}
term(A) ::= BLOB(X). {A=Expr::Literal(Literal::Blob(X.unwrap())); /*A-overwrites-X*/}
term(A) ::= STRING(X).          {A=Expr::Literal(Literal::String(X.unwrap())); /*A-overwrites-X*/}
term(A) ::= FLOAT|INTEGER(X). {
  A = Expr::Literal(Literal::Numeric(X.unwrap())); /*A-overwrites-X*/
}
expr(A) ::= VARIABLE(X).     {
  A = Expr::Variable(X.unwrap()); /*A-overwrites-X*/
}
expr(A) ::= expr(X) COLLATE ids(C). {
  A = Expr::collate(X, @C, C); /*A-overwrites-X*/
}
%ifndef SQLITE_OMIT_CAST
expr(A) ::= CAST LP expr(E) AS typetoken(T) RP. {
  A = Expr::cast(E, T);
}
%endif  SQLITE_OMIT_CAST

expr(A) ::= idj(X) LP distinct(D) exprlist(Y) RP. {
  A = Expr::function_call(@X, X, D, Y, None, None)?; /*A-overwrites-X*/
}
expr(A) ::= idj(X) LP distinct(D) exprlist(Y) ORDER BY sortlist(O) RP. {
  A = Expr::function_call(@X, X, D, Y, Some(O), None)?; /*A-overwrites-X*/
}
expr(A) ::= idj(X) LP STAR RP. {
  A = Expr::FunctionCallStar{ name: Id::from_token(@X, X), filter_over: None }; /*A-overwrites-X*/
}

%ifndef SQLITE_OMIT_WINDOWFUNC
expr(A) ::= idj(X) LP distinct(D) exprlist(Y) RP filter_over(Z). {
  A = Expr::function_call(@X, X, D, Y, None, Some(Z))?; /*A-overwrites-X*/
}
expr(A) ::= idj(X) LP distinct(D) exprlist(Y) ORDER BY sortlist(O) RP filter_over(Z). {
  A = Expr::function_call(@X, X, D, Y, Some(O), Some(Z))?; /*A-overwrites-X*/
}
expr(A) ::= idj(X) LP STAR RP filter_over(Z). {
  A = Expr::FunctionCallStar{ name: Id::from_token(@X, X), filter_over: Some(Z) }; /*A-overwrites-X*/
}
%endif

term(A) ::= CTIME_KW(OP). {
  A = Expr::Literal(Literal::from_ctime_kw(OP));
}

expr(A) ::= LP nexprlist(X) COMMA expr(Y) RP. {
  let mut x = X;
  x.push(Y);
  A = Expr::Parenthesized(x);
}

expr(A) ::= expr(X) AND(OP) expr(Y).    {A=Expr::binary(X,@OP,Y); /*A-overwrites-X*/}
expr(A) ::= expr(X) OR(OP) expr(Y).     {A=Expr::binary(X,@OP,Y); /*A-overwrites-X*/}
expr(A) ::= expr(X) LT|GT|GE|LE(OP) expr(Y).
                                        {A=Expr::binary(X,@OP,Y); /*A-overwrites-X*/}
expr(A) ::= expr(X) EQ|NE(OP) expr(Y).  {A=Expr::binary(X,@OP,Y); /*A-overwrites-X*/}
expr(A) ::= expr(X) BITAND|BITOR|LSHIFT|RSHIFT(OP) expr(Y).
                                        {A=Expr::binary(X,@OP,Y); /*A-overwrites-X*/}
expr(A) ::= expr(X) PLUS|MINUS(OP) expr(Y).
                                        {A=Expr::binary(X,@OP,Y); /*A-overwrites-X*/}
expr(A) ::= expr(X) STAR|SLASH|REM(OP) expr(Y).
                                        {A=Expr::binary(X,@OP,Y); /*A-overwrites-X*/}
expr(A) ::= expr(X) CONCAT(OP) expr(Y). {A=Expr::binary(X,@OP,Y); /*A-overwrites-X*/}
%type likeop {(bool, LikeOperator)}
likeop(A) ::= LIKE_KW|MATCH(X). {A=(false, LikeOperator::from_token(@X, X)); /*A-overwrite-X*/}
likeop(A) ::= NOT LIKE_KW|MATCH(X). {A=(true, LikeOperator::from_token(@X, X)); /*A-overwrite-X*/}
expr(A) ::= expr(X) likeop(OP) expr(Y).  [LIKE_KW]  {
  let op = OP;
  A=Expr::like(X,op.0,op.1,Y,None); /*A-overwrites-X*/
}
expr(A) ::= expr(X) likeop(OP) expr(Y) ESCAPE expr(E).  [LIKE_KW]  {
  let op = OP;
  A=Expr::like(X,op.0,op.1,Y,Some(E)); /*A-overwrites-X*/
}

expr(A) ::= expr(X) ISNULL|NOTNULL(E).   {A = Expr::not_null(X, @E); /*A-overwrites-X*/}
expr(A) ::= expr(X) NOT NULL.    {A = Expr::not_null(X, TokenType::TK_NOTNULL as YYCODETYPE); /*A-overwrites-X*/}

%include {
}

//    expr1 IS expr2
//    expr1 IS NOT expr2
//
// If expr2 is NULL then code as TK_ISNULL or TK_NOTNULL.  If expr2
// is any other expression, code as TK_IS or TK_ISNOT.
//
expr(A) ::= expr(X) IS(OP) expr(Y).     {
  A = Expr::binary(X, @OP, Y); /*A-overwrites-X*/
}
expr(A) ::= expr(X) IS NOT expr(Y). {
  A = Expr::binary(X, TokenType::TK_NOT as YYCODETYPE, Y); /*A-overwrites-X*/
}
expr(A) ::= expr(X) IS NOT DISTINCT FROM expr(Y).     {
  A = Expr::binary(X, TokenType::TK_IS as YYCODETYPE, Y); /*A-overwrites-X*/
}
expr(A) ::= expr(X) IS DISTINCT FROM expr(Y). {
  A = Expr::binary(X, TokenType::TK_NOT as YYCODETYPE, Y); /*A-overwrites-X*/
}

expr(A) ::= NOT(B) expr(X).
              {A = Expr::unary(UnaryOperator::from(@B), X);/*A-overwrites-B*/}
expr(A) ::= BITNOT(B) expr(X).
              {A = Expr::unary(UnaryOperator::from(@B), X);/*A-overwrites-B*/}
expr(A) ::= PLUS|MINUS(B) expr(X). [BITNOT] {
  A = Expr::unary(UnaryOperator::from(@B), X);/*A-overwrites-B*/
}

expr(A) ::= expr(B) PTR(C) expr(D). {
  A = Expr::ptr(B, C, D);
}

%type between_op {bool}
between_op(A) ::= BETWEEN.     {A = false;}
between_op(A) ::= NOT BETWEEN. {A = true;}
expr(A) ::= expr(B) between_op(N) expr(X) AND expr(Y). [BETWEEN] {
  A = Expr::between(B, N, X, Y);/*A-overwrites-B*/
}
%ifndef SQLITE_OMIT_SUBQUERY
  %type in_op {bool}
  in_op(A) ::= IN.      {A = false;}
  in_op(A) ::= NOT IN.  {A = true;}
  expr(A) ::= expr(X) in_op(N) LP exprlist(Y) RP. [IN] {
    A = Expr::in_list(X, N, Y);/*A-overwrites-X*/
  }
  expr(A) ::= LP select(X) RP. {
    A = Expr::sub_query(X);
  }
  expr(A) ::= expr(X) in_op(N) LP select(Y) RP.  [IN] {
    A = Expr::in_select(X, N, Y);/*A-overwrites-X*/
  }
  expr(A) ::= expr(X) in_op(N) fullname(Y) paren_exprlist(E). [IN] {
    A = Expr::in_table(X, N, Y, E);/*A-overwrites-X*/
  }
  expr(A) ::= EXISTS LP select(Y) RP. {
    A = Expr::Exists(Box::new(Y));
  }
%endif SQLITE_OMIT_SUBQUERY

/* CASE expressions */
expr(A) ::= CASE case_operand(X) case_exprlist(Y) case_else(Z) END. {
  A = Expr::Case{ base: X.map(Box::new), when_then_pairs: Y, else_expr: Z.map(Box::new)};
}
%type case_exprlist {Vec<(Expr, Expr)>}
case_exprlist(A) ::= case_exprlist(A) WHEN expr(Y) THEN expr(Z). {
  let pair = (Y, Z);
  A.push(pair);
}
case_exprlist(A) ::= WHEN expr(Y) THEN expr(Z). {
  A = vec![(Y, Z)];
}
%type case_else {Option<Expr>}
case_else(A) ::=  ELSE expr(X).         {A = Some(X);}
case_else(A) ::=  .                     {A = None;}
%type case_operand {Option<Expr>}
case_operand(A) ::= expr(X).            {A = Some(X); /*A-overwrites-X*/}
case_operand(A) ::= .                   {A = None;}

%type exprlist {Option<Vec<Expr>>}
%type nexprlist {Vec<Expr>}

exprlist(A) ::= nexprlist(X).                {A = Some(X);}
exprlist(A) ::= .                            {A = None;}
nexprlist(A) ::= nexprlist(A) COMMA expr(Y).
    { let expr = Y; A.push(expr);}
nexprlist(A) ::= expr(Y).
    {A = vec![Y]; /*A-overwrites-Y*/}

%ifndef SQLITE_OMIT_SUBQUERY
/* A paren_exprlist is an optional expression list contained inside
** of parenthesis */
%type paren_exprlist {Option<Vec<Expr>>}
paren_exprlist(A) ::= .   {A = None;}
paren_exprlist(A) ::= LP exprlist(X) RP.  {A = X;}
%endif SQLITE_OMIT_SUBQUERY


///////////////////////////// The CREATE INDEX command ///////////////////////
//
cmd ::= createkw uniqueflag(U) INDEX ifnotexists(NE) fullname(X)
        ON nm(Y) LP sortlist(Z) RP where_opt(W). {
  self.ctx.stmt = Some(Stmt::create_index(U, NE, X, Y, Z, W)?);
}

%type uniqueflag {bool}
uniqueflag(A) ::= UNIQUE.  {A = true;}
uniqueflag(A) ::= .        {A = false;}


// The eidlist non-terminal (Expression Id List) generates an ExprList
// from a list of identifiers.  The identifier names are in ExprList.a[].zName.
// This list is stored in an ExprList rather than an IdList so that it
// can be easily sent to sqlite3ColumnsExprList().
//
// eidlist is grouped with CREATE INDEX because it used to be the non-terminal
// used for the arguments to an index.  That is just an historical accident.
//
// IMPORTANT COMPATIBILITY NOTE:  Some prior versions of SQLite accepted
// COLLATE clauses and ASC or DESC keywords on ID lists in inappropriate
// places - places that might have been stored in the sqlite_schema table.
// Those extra features were ignored.  But because they might be in some
// (busted) old databases, we need to continue parsing them when loading
// historical schemas.
//
%type eidlist {Vec<IndexedColumn>}
%type eidlist_opt {Option<Vec<IndexedColumn>>}

%include {
} // end %include

eidlist_opt(A) ::= .                         {A = None;}
eidlist_opt(A) ::= LP eidlist(X) RP.         {A = Some(X);}
eidlist(A) ::= eidlist(A) COMMA nm(Y) collate(C) sortorder(Z).  {
  let ic = IndexedColumn{ col_name: Y, collation_name: C, order: Z };
  A.push(ic);
}
eidlist(A) ::= nm(Y) collate(C) sortorder(Z). {
  A = vec![IndexedColumn{ col_name: Y, collation_name: C, order: Z }]; /*A-overwrites-Y*/
}

%type collate {Option<Name>}
collate(C) ::= .              {C = None;}
collate(C) ::= COLLATE ids(X).   {C = Some(Name::from_token(@X, X));}


///////////////////////////// The DROP INDEX command /////////////////////////
//
cmd ::= DROP INDEX ifexists(E) fullname(X).   {self.ctx.stmt = Some(Stmt::DropIndex{if_exists: E, idx_name: X});}

///////////////////////////// The VACUUM command /////////////////////////////
//
%if !SQLITE_OMIT_VACUUM && !SQLITE_OMIT_ATTACH
%type vinto {Option<Expr>}
cmd ::= VACUUM vinto(Y).                {self.ctx.stmt = Some(Stmt::Vacuum(None, Y));}
cmd ::= VACUUM nm(X) vinto(Y).          {self.ctx.stmt = Some(Stmt::Vacuum(Some(X), Y));}
vinto(A) ::= INTO expr(X).              {A = Some(X);}
vinto(A) ::= .                          {A = None;}
%endif

///////////////////////////// The PRAGMA command /////////////////////////////
//
%ifndef SQLITE_OMIT_PRAGMA
cmd ::= PRAGMA fullname(X).                {self.ctx.stmt = Some(Stmt::Pragma(X, None));}
cmd ::= PRAGMA fullname(X) EQ nmnum(Y).    {self.ctx.stmt = Some(Stmt::Pragma(X, Some(PragmaBody::Equals(Y))));}
cmd ::= PRAGMA fullname(X) LP nmnum(Y) RP. {self.ctx.stmt = Some(Stmt::Pragma(X, Some(PragmaBody::Call(Y))));}
cmd ::= PRAGMA fullname(X) EQ minus_num(Y).
                                             {self.ctx.stmt = Some(Stmt::Pragma(X, Some(PragmaBody::Equals(Y))));}
cmd ::= PRAGMA fullname(X) LP minus_num(Y) RP.
                                             {self.ctx.stmt = Some(Stmt::Pragma(X, Some(PragmaBody::Call(Y))));}

%type nmnum {Expr}
nmnum(A) ::= plus_num(A).
nmnum(A) ::= nm(X). {A = Expr::Name(X);}
nmnum(A) ::= ON(X). {A = Expr::Literal(Literal::Keyword(from_token(@X, X)));}
nmnum(A) ::= DELETE(X). {A = Expr::Literal(Literal::Keyword(from_token(@X, X)));}
nmnum(A) ::= DEFAULT(X). {A = Expr::Literal(Literal::Keyword(from_token(@X, X)));}
%endif SQLITE_OMIT_PRAGMA
%token_class number INTEGER|FLOAT.
%type plus_num {Expr}
plus_num(A) ::= PLUS number(X).       {A = Expr::unary(UnaryOperator::Positive, Expr::Literal(Literal::Numeric(X.unwrap())));}
plus_num(A) ::= number(X).            {A = Expr::Literal(Literal::Numeric(X.unwrap()));}
%type minus_num {Expr}
minus_num(A) ::= MINUS number(X).     {A = Expr::unary(UnaryOperator::Negative, Expr::Literal(Literal::Numeric(X.unwrap())));}
//////////////////////////// The CREATE TRIGGER command /////////////////////

%ifndef SQLITE_OMIT_TRIGGER

cmd ::= createkw temp(T) TRIGGER ifnotexists(NOERR) fullname(B) trigger_time(C) trigger_event(D)
        ON fullname(E) foreach_clause(X) when_clause(G) BEGIN trigger_cmd_list(S) END. {
  self.ctx.stmt = Some(Stmt::CreateTrigger{
    temporary: T, if_not_exists: NOERR, trigger_name: B, time: C, event: D, tbl_name: E,
    for_each_row: X, when_clause: G, commands: S
  });
}

%type trigger_time {Option<TriggerTime>}
trigger_time(A) ::= BEFORE.  { A = Some(TriggerTime::Before); }
trigger_time(A) ::= AFTER.  { A = Some(TriggerTime::After); }
trigger_time(A) ::= INSTEAD OF.  { A = Some(TriggerTime::InsteadOf);}
trigger_time(A) ::= .            { A = None; }

%type trigger_event {TriggerEvent}
trigger_event(A) ::= DELETE.   {A = TriggerEvent::Delete;}
trigger_event(A) ::= INSERT.   {A = TriggerEvent::Insert;}
trigger_event(A) ::= UPDATE.          {A = TriggerEvent::Update;}
trigger_event(A) ::= UPDATE OF idlist(X).{A = TriggerEvent::UpdateOf(X);}

%type foreach_clause {bool}
foreach_clause(A) ::= .             { A = false; }
foreach_clause(A) ::= FOR EACH ROW. { A = true;  }

%type when_clause {Option<Expr>}
when_clause(A) ::= .             { A = None; }
when_clause(A) ::= WHEN expr(X). { A = Some(X); }

%type trigger_cmd_list {Vec<TriggerCmd>}
trigger_cmd_list(A) ::= trigger_cmd_list(A) trigger_cmd(X) SEMI. {
  let tc = X;
  A.push(tc);
}
trigger_cmd_list(A) ::= trigger_cmd(X) SEMI. {
  A = vec![X];
}

// Disallow qualified table names on INSERT, UPDATE, and DELETE statements
// within a trigger.  The table to INSERT, UPDATE, or DELETE is always in
// the same database as the table that the trigger fires on.
//
%type trnm {Name}
trnm(A) ::= nm(A).
trnm(A) ::= nm DOT nm(X). {
  A = X;
  return Err(custom_err!("qualified table names are not allowed on INSERT, UPDATE, and DELETE \
         statements within triggers"));
}

// Disallow the INDEX BY and NOT INDEXED clauses on UPDATE and DELETE
// statements within triggers.  We make a specific error message for this
// since it is an exception to the default grammar rules.
//
tridxby ::= .
tridxby ::= INDEXED BY nm. {
  return Err(custom_err!(
        "the INDEXED BY clause is not allowed on UPDATE or DELETE statements \
         within triggers"));
}
tridxby ::= NOT INDEXED. {
  return Err(custom_err!(
        "the NOT INDEXED clause is not allowed on UPDATE or DELETE statements \
         within triggers"));
}



%type trigger_cmd {TriggerCmd}
// UPDATE
trigger_cmd(A) ::=
   UPDATE orconf(R) trnm(X) tridxby SET setlist(Y) from(F) where_opt(Z).
   {A = TriggerCmd::Update{ or_conflict: R, tbl_name: X, sets: Y, from: F, where_clause: Z };}

// INSERT
trigger_cmd(A) ::= insert_cmd(R) INTO
                      trnm(X) idlist_opt(F) select(S) upsert(U). {
  let (upsert, returning) = U;
<<<<<<< HEAD
  if returning.is_some() {
    return Err(custom_err!("cannot use RETURNING in a trigger"));
  }
  A = TriggerCmd::Insert{ or_conflict: R, tbl_name: X, col_names: F, select: S, upsert, returning };/*A-overwrites-R*/
=======
   A = TriggerCmd::Insert{ or_conflict: R, tbl_name: X, col_names: F, select: Box::new(S), upsert, returning };/*A-overwrites-R*/
>>>>>>> 6ec9c975
}
// DELETE
trigger_cmd(A) ::= DELETE FROM trnm(X) tridxby where_opt(Y).
   {A = TriggerCmd::Delete{ tbl_name: X, where_clause: Y };}

// SELECT
trigger_cmd(A) ::= select(X).
   {A = TriggerCmd::Select(Box::new(X)); /*A-overwrites-X*/}

// The special RAISE expression that may occur in trigger programs
expr(A) ::= RAISE LP IGNORE RP.  {
  A = Expr::Raise(ResolveType::Ignore, None);
}
expr(A) ::= RAISE LP raisetype(T) COMMA expr(Z) RP.  {
  A = Expr::Raise(T, Some(Box::new(Z)));
}
%endif  !SQLITE_OMIT_TRIGGER

%type raisetype {ResolveType}
raisetype(A) ::= ROLLBACK.  {A = ResolveType::Rollback;}
raisetype(A) ::= ABORT.     {A = ResolveType::Abort;}
raisetype(A) ::= FAIL.      {A = ResolveType::Fail;}


////////////////////////  DROP TRIGGER statement //////////////////////////////
%ifndef SQLITE_OMIT_TRIGGER
cmd ::= DROP TRIGGER ifexists(NOERR) fullname(X). {
  self.ctx.stmt = Some(Stmt::DropTrigger{ if_exists: NOERR, trigger_name: X});
}
%endif  !SQLITE_OMIT_TRIGGER

//////////////////////// ATTACH DATABASE file AS name /////////////////////////
%ifndef SQLITE_OMIT_ATTACH
cmd ::= ATTACH database_kw_opt expr(F) AS expr(D) key_opt(K). {
  self.ctx.stmt = Some(Stmt::Attach{ expr: F, db_name: D, key: K });
}
cmd ::= DETACH database_kw_opt expr(D). {
  self.ctx.stmt = Some(Stmt::Detach(D));
}

%type key_opt {Option<Expr>}
key_opt(A) ::= .                     { A = None; }
key_opt(A) ::= KEY expr(X).          { A = Some(X); }

database_kw_opt ::= DATABASE.
database_kw_opt ::= .
%endif SQLITE_OMIT_ATTACH

////////////////////////// REINDEX collation //////////////////////////////////
%ifndef SQLITE_OMIT_REINDEX
cmd ::= REINDEX.                {self.ctx.stmt = Some(Stmt::Reindex { obj_name: None });}
cmd ::= REINDEX fullname(X).  {self.ctx.stmt = Some(Stmt::Reindex { obj_name: Some(X) });}
%endif  SQLITE_OMIT_REINDEX

/////////////////////////////////// ANALYZE ///////////////////////////////////
%ifndef SQLITE_OMIT_ANALYZE
cmd ::= ANALYZE.                {self.ctx.stmt = Some(Stmt::Analyze(None));}
cmd ::= ANALYZE fullname(X).  {self.ctx.stmt = Some(Stmt::Analyze(Some(X)));}
%endif

//////////////////////// ALTER TABLE table ... ////////////////////////////////
%ifndef SQLITE_OMIT_ALTERTABLE
cmd ::= ALTER TABLE fullname(X) RENAME TO nm(Z). {
  self.ctx.stmt = Some(Stmt::AlterTable(X, AlterTableBody::RenameTo(Z)));
}
cmd ::= ALTER TABLE fullname(X)
        ADD kwcolumn_opt columnname(Y) carglist(C). {
  let (col_name, col_type) = Y;
  let cd = ColumnDefinition::new(col_name, col_type, C)?;
  self.ctx.stmt = Some(Stmt::AlterTable(X, AlterTableBody::AddColumn(cd)));
}
cmd ::= ALTER TABLE fullname(X) RENAME kwcolumn_opt nm(Y) TO nm(Z). {
  self.ctx.stmt = Some(Stmt::AlterTable(X, AlterTableBody::RenameColumn{ old: Y, new: Z }));
}
cmd ::= ALTER TABLE fullname(X) DROP kwcolumn_opt nm(Y). {
  self.ctx.stmt = Some(Stmt::AlterTable(X, AlterTableBody::DropColumn(Y)));
}

kwcolumn_opt ::= .
kwcolumn_opt ::= COLUMNKW.
%endif  SQLITE_OMIT_ALTERTABLE

//////////////////////// CREATE VIRTUAL TABLE ... /////////////////////////////
%ifndef SQLITE_OMIT_VIRTUALTABLE
cmd ::= create_vtab(X).                       {self.ctx.stmt = Some(X);}
cmd ::= create_vtab(X) LP vtabarglist RP.  {
  let mut stmt = X;
  if let Stmt::CreateVirtualTable{ ref mut args, .. } = stmt {
    *args = self.ctx.module_args();
  }
  self.ctx.stmt = Some(stmt);
}
%type create_vtab {Stmt}
create_vtab(A) ::= createkw VIRTUAL TABLE ifnotexists(E)
                fullname(X) USING nm(Z). {
    A = Stmt::CreateVirtualTable{ if_not_exists: E, tbl_name: X, module_name: Z, args: None };
}
vtabarglist ::= vtabarg.
vtabarglist ::= vtabarglist COMMA vtabarg.
vtabarg ::= .                       {self.ctx.vtab_arg_init();}
vtabarg ::= vtabarg vtabargtoken.
vtabargtoken ::= ANY(X).            { let x = X; self.ctx.vtab_arg_extend(x);}
vtabargtoken ::= lp anylist RP(X).  {let x = X; self.ctx.vtab_arg_extend(x);}
lp ::= LP(X).                       {let x = X; self.ctx.vtab_arg_extend(x);}
anylist ::= .
anylist ::= anylist LP anylist RP.
anylist ::= anylist ANY.
%endif  SQLITE_OMIT_VIRTUALTABLE


//////////////////////// COMMON TABLE EXPRESSIONS ////////////////////////////
%type with {Option<With>}
%type wqlist {Vec<CommonTableExpr>}
%type wqitem {CommonTableExpr}
// %destructor wqitem {sqlite3CteDelete(pParse->db, $$);} // not reachable

with(A) ::= . { A = None; }
%ifndef SQLITE_OMIT_CTE
with(A) ::= WITH wqlist(W).              { A = Some(With{ recursive: false, ctes: W }); }
with(A) ::= WITH RECURSIVE wqlist(W).    { A = Some(With{ recursive: true, ctes: W }); }

%type wqas {Materialized}
wqas(A)   ::= AS.                  {A = Materialized::Any;}
wqas(A)   ::= AS MATERIALIZED.     {A = Materialized::Yes;}
wqas(A)   ::= AS NOT MATERIALIZED. {A = Materialized::No;}
wqitem(A) ::= nm(X) eidlist_opt(Y) wqas(M) LP select(Z) RP. {
<<<<<<< HEAD
  A = CommonTableExpr::new(X, Y, M, Z)?; /*A-overwrites-X*/
=======
  A = CommonTableExpr{ tbl_name: X, columns: Y, materialized: M, select: Box::new(Z) }; /*A-overwrites-X*/
>>>>>>> 6ec9c975
}
wqlist(A) ::= wqitem(X). {
  A = vec![X]; /*A-overwrites-X*/
}
wqlist(A) ::= wqlist(A) COMMA wqitem(X). {
  let cte = X;
  CommonTableExpr::add_cte(A, cte)?;
}
%endif  SQLITE_OMIT_CTE

//////////////////////// WINDOW FUNCTION EXPRESSIONS /////////////////////////
// These must be at the end of this file. Specifically, the rules that
// introduce tokens WINDOW, OVER and FILTER must appear last. This causes
// the integer values assigned to these tokens to be larger than all other
// tokens that may be output by the tokenizer except TK_SPACE and TK_ILLEGAL.
//
%ifndef SQLITE_OMIT_WINDOWFUNC
%type windowdefn_list {Vec<WindowDef>}
windowdefn_list(A) ::= windowdefn(Z). { A = vec![Z]; }
windowdefn_list(A) ::= windowdefn_list(A) COMMA windowdefn(Z). {
  let w = Z;
  A.push(w);
}

%type windowdefn {WindowDef}
windowdefn(A) ::= nm(X) AS LP window(Y) RP. {
  A = WindowDef { name: X, window: Y};
}

%type window {Window}

%type frame_opt {Option<FrameClause>}

%type filter_clause {Expr}

%type over_clause {Over}

%type filter_over {FunctionTail}

%type range_or_rows {FrameMode}

%type frame_bound {FrameBound}
%type frame_bound_s {FrameBound}
%type frame_bound_e {FrameBound}

window(A) ::= PARTITION BY nexprlist(X) orderby_opt(Y) frame_opt(Z). {
  A = Window{ base: None,  partition_by: Some(X), order_by: Y, frame_clause: Z};
}
window(A) ::= nm(W) PARTITION BY nexprlist(X) orderby_opt(Y) frame_opt(Z). {
  A = Window{ base: Some(W),  partition_by: Some(X), order_by: Y, frame_clause: Z};
}
window(A) ::= ORDER BY sortlist(Y) frame_opt(Z). {
  A = Window{ base: None,  partition_by: None, order_by: Some(Y), frame_clause: Z};
}
window(A) ::= nm(W) ORDER BY sortlist(Y) frame_opt(Z). {
  A = Window{ base: Some(W),  partition_by: None, order_by: Some(Y), frame_clause: Z};
}
window(A) ::= frame_opt(Z). {
  A = Window{ base: None,  partition_by: None, order_by: None, frame_clause: Z};
}
window(A) ::= nm(W) frame_opt(Z). {
  A = Window{ base: Some(W),  partition_by: None, order_by: None, frame_clause: Z};
}

frame_opt(A) ::= .                             {
  A = None;
}
frame_opt(A) ::= range_or_rows(X) frame_bound_s(Y) frame_exclude_opt(Z). {
  A = Some(FrameClause{ mode: X, start: Y, end: None, exclude: Z });
}
frame_opt(A) ::= range_or_rows(X) BETWEEN frame_bound_s(Y) AND
                          frame_bound_e(Z) frame_exclude_opt(W). {
  A = Some(FrameClause{ mode: X, start: Y, end: Some(Z), exclude: W });
}

range_or_rows(A) ::= RANGE.   { A = FrameMode::Range; }
range_or_rows(A) ::= ROWS.    { A = FrameMode::Rows; }
range_or_rows(A) ::= GROUPS.  { A = FrameMode::Groups; }


frame_bound_s(A) ::= frame_bound(X).      {A = X;}
frame_bound_s(A) ::= UNBOUNDED PRECEDING. {A = FrameBound::UnboundedPreceding;}
frame_bound_e(A) ::= frame_bound(X).      {A = X;}
frame_bound_e(A) ::= UNBOUNDED FOLLOWING. {A = FrameBound::UnboundedFollowing;}

frame_bound(A) ::= expr(X) PRECEDING.   { A = FrameBound::Preceding(X); }
frame_bound(A) ::= CURRENT ROW.         { A = FrameBound::CurrentRow; }
frame_bound(A) ::= expr(X) FOLLOWING.   { A = FrameBound::Following(X); }

%type frame_exclude_opt {Option<FrameExclude>}
frame_exclude_opt(A) ::= . {A = None;}
frame_exclude_opt(A) ::= EXCLUDE frame_exclude(X). {A = Some(X);}

%type frame_exclude {FrameExclude}
frame_exclude(A) ::= NO OTHERS.   { A = FrameExclude::NoOthers; }
frame_exclude(A) ::= CURRENT ROW. { A = FrameExclude::CurrentRow; }
frame_exclude(A) ::= GROUP.       { A = FrameExclude::Group; }
frame_exclude(A) ::= TIES.        { A = FrameExclude::Ties; }

%type window_clause {Vec<WindowDef>}
window_clause(A) ::= WINDOW windowdefn_list(B). { A = B; }

filter_over(A) ::= filter_clause(F) over_clause(O). {
  A = FunctionTail{ filter_clause: Some(Box::new(F)), over_clause: Some(Box::new(O)) };
}
filter_over(A) ::= over_clause(O). {
  A = FunctionTail{ filter_clause: None, over_clause: Some(Box::new(O)) };
}
filter_over(A) ::= filter_clause(F). {
  A = FunctionTail{ filter_clause: Some(Box::new(F)), over_clause: None };
}

over_clause(A) ::= OVER LP window(Z) RP. {
  A = Over::Window(Z);
}
over_clause(A) ::= OVER nm(Z). {
  A = Over::Name(Z);
}

filter_clause(A) ::= FILTER LP WHERE expr(X) RP.  { A = X; }
%endif /* SQLITE_OMIT_WINDOWFUNC */<|MERGE_RESOLUTION|>--- conflicted
+++ resolved
@@ -1238,14 +1238,10 @@
 trigger_cmd(A) ::= insert_cmd(R) INTO
                       trnm(X) idlist_opt(F) select(S) upsert(U). {
   let (upsert, returning) = U;
-<<<<<<< HEAD
   if returning.is_some() {
     return Err(custom_err!("cannot use RETURNING in a trigger"));
   }
-  A = TriggerCmd::Insert{ or_conflict: R, tbl_name: X, col_names: F, select: S, upsert, returning };/*A-overwrites-R*/
-=======
-   A = TriggerCmd::Insert{ or_conflict: R, tbl_name: X, col_names: F, select: Box::new(S), upsert, returning };/*A-overwrites-R*/
->>>>>>> 6ec9c975
+  A = TriggerCmd::Insert{ or_conflict: R, tbl_name: X, col_names: F, select: Box::new(S), upsert, returning };/*A-overwrites-R*/
 }
 // DELETE
 trigger_cmd(A) ::= DELETE FROM trnm(X) tridxby where_opt(Y).
@@ -1372,11 +1368,7 @@
 wqas(A)   ::= AS MATERIALIZED.     {A = Materialized::Yes;}
 wqas(A)   ::= AS NOT MATERIALIZED. {A = Materialized::No;}
 wqitem(A) ::= nm(X) eidlist_opt(Y) wqas(M) LP select(Z) RP. {
-<<<<<<< HEAD
   A = CommonTableExpr::new(X, Y, M, Z)?; /*A-overwrites-X*/
-=======
-  A = CommonTableExpr{ tbl_name: X, columns: Y, materialized: M, select: Box::new(Z) }; /*A-overwrites-X*/
->>>>>>> 6ec9c975
 }
 wqlist(A) ::= wqitem(X). {
   A = vec![X]; /*A-overwrites-X*/
