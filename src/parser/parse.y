--- conflicted
+++ resolved
@@ -528,22 +528,12 @@
 
 oneselect(A) ::= SELECT distinct(D) selcollist(W) from(X) where_opt(Y)
                  groupby_opt(P). {
-<<<<<<< HEAD
   A = OneSelect::new(D, W, X, Y, P, None)?;
-=======
-  A = OneSelect::Select{ distinctness: D, columns: W, from: X, where_clause: Y,
-                         group_by: P.map(Box::new), window_clause: None };
->>>>>>> 84b0bfa6
     }
 %ifndef SQLITE_OMIT_WINDOWFUNC
 oneselect(A) ::= SELECT distinct(D) selcollist(W) from(X) where_opt(Y)
                  groupby_opt(P) window_clause(R). {
-<<<<<<< HEAD
   A = OneSelect::new(D, W, X, Y, P, Some(R))?;
-=======
-  A = OneSelect::Select{ distinctness: D, columns: W, from: X, where_clause: Y,
-                         group_by: P.map(Box::new), window_clause: Some(R) };
->>>>>>> 84b0bfa6
 }
 %endif
 
@@ -930,11 +920,7 @@
   A = Expr::function_call(@X, X, D, Y, None, None)?; /*A-overwrites-X*/
 }
 expr(A) ::= idj(X) LP distinct(D) exprlist(Y) ORDER BY sortlist(O) RP. {
-<<<<<<< HEAD
-  A = Expr::function_call(@X, X, D, Y, Some(O), None)?; /*A-overwrites-X*/
-=======
-  A = Expr::FunctionCall{ name: Id::from_token(@X, X), distinctness: D, args: Y, order_by: Some(FunctionCallOrder::SortList(O)), filter_over: None }; /*A-overwrites-X*/
->>>>>>> 84b0bfa6
+  A = Expr::function_call(@X, X, D, Y, Some(FunctionCallOrder::SortList(O)), None)?; /*A-overwrites-X*/
 }
 expr(A) ::= idj(X) LP STAR RP. {
   A = Expr::FunctionCallStar{ name: Id::from_token(@X, X), filter_over: None }; /*A-overwrites-X*/
@@ -942,7 +928,7 @@
 
 %ifdef SQLITE_ENABLE_ORDERED_SET_AGGREGATES
 expr(A) ::= idj(X) LP distinct(D) exprlist(Y) RP WITHIN GROUP LP ORDER BY expr(E) RP. {
-  A = Expr::FunctionCall{ name: Id::from_token(@X, X), distinctness: D, args: Y, order_by: Some(FunctionCallOrder::within_group(E)), filter_over: None };
+  A = Expr::function_call(@X, X, D, Y, Some(FunctionCallOrder::within_group(E)), None);
 }
 %endif SQLITE_ENABLE_ORDERED_SET_AGGREGATES
 
@@ -951,11 +937,7 @@
   A = Expr::function_call(@X, X, D, Y, None, Some(Z))?; /*A-overwrites-X*/
 }
 expr(A) ::= idj(X) LP distinct(D) exprlist(Y) ORDER BY sortlist(O) RP filter_over(Z). {
-<<<<<<< HEAD
-  A = Expr::function_call(@X, X, D, Y, Some(O), Some(Z))?; /*A-overwrites-X*/
-=======
-  A = Expr::FunctionCall{ name: Id::from_token(@X, X), distinctness: D, args: Y, order_by: Some(FunctionCallOrder::SortList(O)), filter_over: Some(Z) }; /*A-overwrites-X*/
->>>>>>> 84b0bfa6
+  A = Expr::function_call(@X, X, D, Y, Some(FunctionCallOrder::SortList(O)), Some(Z))?; /*A-overwrites-X*/
 }
 expr(A) ::= idj(X) LP STAR RP filter_over(Z). {
   A = Expr::FunctionCallStar{ name: Id::from_token(@X, X), filter_over: Some(Z) }; /*A-overwrites-X*/
@@ -963,7 +945,7 @@
 %ifdef SQLITE_ENABLE_ORDERED_SET_AGGREGATES
 expr(A) ::= idj(X) LP distinct(D) exprlist(Y) RP WITHIN GROUP LP ORDER BY expr(E) RP
             filter_over(Z). {
-  A = Expr::FunctionCall{ name: Id::from_token(@X, X), distinctness: D, args: Y, order_by: Some(FunctionCallOrder::within_group(E)), filter_over: Some(Z) }; /*A-overwrites-X*/
+  A = Expr::function_call(@X, X, D, Y, Some(FunctionCallOrder::within_group(E)), Some(Z)); /*A-overwrites-X*/
 }
 %endif SQLITE_ENABLE_ORDERED_SET_AGGREGATES
 
@@ -1272,14 +1254,10 @@
 trigger_cmd(A) ::= insert_cmd(R) INTO
                       trnm(X) idlist_opt(F) select(S) upsert(U). {
   let (upsert, returning) = U;
-<<<<<<< HEAD
   if returning.is_some() {
     return Err(custom_err!("cannot use RETURNING in a trigger"));
   }
-  A = TriggerCmd::Insert{ or_conflict: R, tbl_name: X, col_names: F, select: Box::new(S), upsert, returning };/*A-overwrites-R*/
-=======
-   A = TriggerCmd::Insert{ or_conflict: R, tbl_name: X, col_names: F, select: Box::new(S), upsert: upsert.map(Box::new), returning };/*A-overwrites-R*/
->>>>>>> 84b0bfa6
+  A = TriggerCmd::Insert{ or_conflict: R, tbl_name: X, col_names: F, select: Box::new(S), upsert: upsert.map(Box::new), returning };/*A-overwrites-R*/
 }
 // DELETE
 trigger_cmd(A) ::= DELETE FROM trnm(X) tridxby where_opt(Y).
