--- conflicted
+++ resolved
@@ -103,8 +103,7 @@
                 }
                 Ok(())
             }
-<<<<<<< HEAD
-            Stmt::AlterTable(.., AlterTableBody::AddColumn(cd)) => {
+            Self::AlterTable(.., AlterTableBody::AddColumn(cd)) => {
                 if cd.flags.contains(ColFlags::PRIMKEY) {
                     return Err(custom_err!("Cannot add a PRIMARY KEY column"));
                 } else if cd.flags.contains(ColFlags::UNIQUE) {
@@ -112,21 +111,8 @@
                 }
                 Ok(())
             }
-            Stmt::CreateIndex { idx_name, .. } => check_reserved_name(idx_name),
-            Stmt::CreateTable {
-=======
-            Self::AlterTable(.., AlterTableBody::AddColumn(cd)) => {
-                for c in cd {
-                    if let ColumnConstraint::PrimaryKey { .. } = c {
-                        return Err(custom_err!("Cannot add a PRIMARY KEY column"));
-                    } else if let ColumnConstraint::Unique(..) = c {
-                        return Err(custom_err!("Cannot add a UNIQUE column"));
-                    }
-                }
-                Ok(())
-            }
+            Self::CreateIndex { idx_name, .. } => check_reserved_name(idx_name),
             Self::CreateTable {
->>>>>>> f50e2c19
                 temporary,
                 tbl_name,
                 body,
@@ -142,12 +128,8 @@
                 }
                 body.check(tbl_name)
             }
-<<<<<<< HEAD
-            Stmt::CreateTrigger { trigger_name, .. } => check_reserved_name(trigger_name),
-            Stmt::CreateView {
-=======
+            Self::CreateTrigger { trigger_name, .. } => check_reserved_name(trigger_name),
             Self::CreateView {
->>>>>>> f50e2c19
                 view_name,
                 columns: Some(columns),
                 select,
@@ -193,14 +175,6 @@
                 body: InsertBody::DefaultValues,
                 ..
             } => Err(custom_err!("0 values for {} columns", columns.len())),
-<<<<<<< HEAD
-=======
-            Self::Update {
-                order_by: Some(_),
-                limit: None,
-                ..
-            } => Err(custom_err!("ORDER BY without LIMIT on UPDATE")),
->>>>>>> f50e2c19
             _ => Ok(()),
         }
     }
@@ -227,15 +201,8 @@
         {
             let mut generated_count = 0;
             for c in columns.values() {
-<<<<<<< HEAD
                 if c.flags.intersects(ColFlags::GENERATED) {
                     generated_count += 1;
-=======
-                for cs in &c.constraints {
-                    if let ColumnConstraint::Generated { .. } = cs.constraint {
-                        generated_count += 1;
-                    }
->>>>>>> f50e2c19
                 }
             }
             if generated_count == columns.len() {
@@ -292,35 +259,6 @@
         }
         Ok(())
     }
-<<<<<<< HEAD
-=======
-
-    /// explicit primary key constraint ?
-    pub fn has_primary_key(&self) -> bool {
-        if let Self::ColumnsAndConstraints {
-            columns,
-            constraints,
-            ..
-        } = self
-        {
-            for col in columns.values() {
-                for c in col {
-                    if let ColumnConstraint::PrimaryKey { .. } = c {
-                        return true;
-                    }
-                }
-            }
-            if let Some(constraints) = constraints {
-                for c in constraints {
-                    if let TableConstraint::PrimaryKey { .. } = c.constraint {
-                        return true;
-                    }
-                }
-            }
-        }
-        false
-    }
->>>>>>> f50e2c19
 }
 
 impl<'a> IntoIterator for &'a ColumnDefinition {
