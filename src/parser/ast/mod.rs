--- conflicted
+++ resolved
@@ -1506,7 +1506,6 @@
                 _ => {}
             }
         }
-<<<<<<< HEAD
         if flags.contains(ColFlags::PRIMKEY) && flags.intersects(ColFlags::GENERATED) {
             return Err(custom_err!(
                 "generated columns cannot be part of the PRIMARY KEY"
@@ -1528,24 +1527,6 @@
                     // str_split_whitespace_remainder
                     let new_type: Vec<&str> = split.collect();
                     col_type.name = new_type.join(" ");
-=======
-        for constraint in &cd.constraints {
-            if let ColumnConstraint::ForeignKey {
-                clause:
-                    ForeignKeyClause {
-                        tbl_name, columns, ..
-                    },
-                ..
-            } = &constraint.constraint
-            {
-                // The child table may reference the primary key of the parent without specifying the primary key column
-                if columns.as_ref().map_or(0, Vec::len) > 1 {
-                    return Err(custom_err!(
-                        "foreign key on {} should reference only one column of table {}",
-                        col_name,
-                        tbl_name
-                    ));
->>>>>>> 06e20715
                 }
             }
         }
@@ -1560,10 +1541,7 @@
         })
     }
     /// Collector
-    pub fn add_column(
-        columns: &mut IndexMap<Name, Self>,
-        cd: Self,
-    ) -> Result<(), ParserError> {
+    pub fn add_column(columns: &mut IndexMap<Name, Self>, cd: Self) -> Result<(), ParserError> {
         let col_name = &cd.col_name;
         if columns.contains_key(col_name) {
             return Err(custom_err!("duplicate column name: {}", col_name));
@@ -2022,10 +2000,7 @@
         })
     }
     /// Constructor
-    pub fn add_cte(
-        ctes: &mut Vec<Self>,
-        cte: Self,
-    ) -> Result<(), ParserError> {
+    pub fn add_cte(ctes: &mut Vec<Self>, cte: Self) -> Result<(), ParserError> {
         if ctes.iter().any(|c| c.tbl_name == cte.tbl_name) {
             return Err(custom_err!("duplicate WITH table name: {}", cte.tbl_name));
         }
