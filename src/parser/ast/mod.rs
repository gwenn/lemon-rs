--- conflicted
+++ resolved
@@ -1373,9 +1373,8 @@
     pub fn columns_and_constraints(
         columns: IndexMap<Name, ColumnDefinition>,
         constraints: Option<Vec<NamedTableConstraint>>,
-<<<<<<< HEAD
         mut flags: TabFlags,
-    ) -> Result<CreateTableBody, ParserError> {
+    ) -> Result<Self, ParserError> {
         for col in columns.values() {
             if col.flags.contains(ColFlags::PRIMKEY) {
                 flags |= TabFlags::HasPrimaryKey;
@@ -1397,12 +1396,7 @@
                 }
             }
         }
-        Ok(CreateTableBody::ColumnsAndConstraints {
-=======
-        options: TableOptions,
-    ) -> Result<Self, ParserError> {
         Ok(Self::ColumnsAndConstraints {
->>>>>>> f50e2c19
             columns,
             constraints,
             flags,
@@ -1455,12 +1449,11 @@
 
 impl ColumnDefinition {
     /// Constructor
-<<<<<<< HEAD
     pub fn new(
         col_name: Name,
         mut col_type: Option<Type>,
         constraints: Vec<NamedColumnConstraint>,
-    ) -> Result<ColumnDefinition, ParserError> {
+    ) -> Result<Self, ParserError> {
         let mut flags = ColFlags::empty();
         let mut default = false;
         for constraint in &constraints {
@@ -1477,29 +1470,6 @@
                         if id.0.eq_ignore_ascii_case("STORED") {
                             flags |= ColFlags::STORED;
                         }
-=======
-    pub fn add_column(columns: &mut IndexMap<Name, Self>, mut cd: Self) -> Result<(), ParserError> {
-        let col_name = &cd.col_name;
-        if columns.contains_key(col_name) {
-            // TODO unquote
-            return Err(custom_err!("duplicate column name: {}", col_name));
-        }
-        // https://github.com/sqlite/sqlite/blob/e452bf40a14aca57fd9047b330dff282f3e4bbcc/src/build.c#L1511-L1514
-        if let Some(ref mut col_type) = cd.col_type {
-            let mut split = col_type.name.split_ascii_whitespace();
-            let truncate = if split
-                .next_back()
-                .map_or(false, |s| s.eq_ignore_ascii_case("ALWAYS"))
-                && split
-                    .next_back()
-                    .map_or(false, |s| s.eq_ignore_ascii_case("GENERATED"))
-            {
-                let mut generated = false;
-                for constraint in &cd.constraints {
-                    if let ColumnConstraint::Generated { .. } = constraint.constraint {
-                        generated = true;
-                        break;
->>>>>>> f50e2c19
                     }
                 }
                 ColumnConstraint::ForeignKey {
@@ -1536,7 +1506,6 @@
                 _ => {}
             }
         }
-<<<<<<< HEAD
         if flags.contains(ColFlags::PRIMKEY) && flags.intersects(ColFlags::GENERATED) {
             return Err(custom_err!(
                 "generated columns cannot be part of the PRIMARY KEY"
@@ -1558,24 +1527,6 @@
                     // str_split_whitespace_remainder
                     let new_type: Vec<&str> = split.collect();
                     col_type.name = new_type.join(" ");
-=======
-        for constraint in &cd.constraints {
-            if let ColumnConstraint::ForeignKey {
-                clause:
-                    ForeignKeyClause {
-                        tbl_name, columns, ..
-                    },
-                ..
-            } = &constraint.constraint
-            {
-                // The child table may reference the primary key of the parent without specifying the primary key column
-                if columns.as_ref().map_or(0, std::vec::Vec::len) > 1 {
-                    return Err(custom_err!(
-                        "foreign key on {} should reference only one column of table {}",
-                        col_name,
-                        tbl_name
-                    ));
->>>>>>> f50e2c19
                 }
             }
         }
@@ -1591,8 +1542,8 @@
     }
     /// Collector
     pub fn add_column(
-        columns: &mut IndexMap<Name, ColumnDefinition>,
-        cd: ColumnDefinition,
+        columns: &mut IndexMap<Name, Self>,
+        cd: Self,
     ) -> Result<(), ParserError> {
         let col_name = &cd.col_name;
         if columns.contains_key(col_name) {
@@ -2026,13 +1977,12 @@
 
 impl CommonTableExpr {
     /// Constructor
-<<<<<<< HEAD
     pub fn new(
         tbl_name: Name,
         columns: Option<Vec<IndexedColumn>>,
         materialized: Materialized,
         select: Select,
-    ) -> Result<CommonTableExpr, ParserError> {
+    ) -> Result<Self, ParserError> {
         if let Some(ref columns) = columns {
             if let check::ColumnCount::Fixed(cc) = select.column_count() {
                 if cc != columns.len() {
@@ -2045,7 +1995,7 @@
                 }
             }
         }
-        Ok(CommonTableExpr {
+        Ok(Self {
             tbl_name,
             columns,
             materialized,
@@ -2054,12 +2004,9 @@
     }
     /// Constructor
     pub fn add_cte(
-        ctes: &mut Vec<CommonTableExpr>,
-        cte: CommonTableExpr,
+        ctes: &mut Vec<Self>,
+        cte: Self,
     ) -> Result<(), ParserError> {
-=======
-    pub fn add_cte(ctes: &mut Vec<Self>, cte: Self) -> Result<(), ParserError> {
->>>>>>> f50e2c19
         if ctes.iter().any(|c| c.tbl_name == cte.tbl_name) {
             return Err(custom_err!("duplicate WITH table name: {}", cte.tbl_name));
         }
